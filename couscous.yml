--- conflicted
+++ resolved
@@ -47,15 +47,12 @@
                 guide-views:
                     text: Views
                     relativeUrl: guide/views.html
-<<<<<<< HEAD
                 guide-leaf:
                     text: Leaf
                     relativeUrl: guide/leaf.html
-=======
                 guide-controllers:
                     text: Controllers
                     relativeUrl: guide/controllers.html
->>>>>>> 85642633
                 guide-middleware:
                     text: Middleware
                     relativeUrl: guide/middleware.html
