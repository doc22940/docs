--- conflicted
+++ resolved
@@ -26,11 +26,7 @@
 
 ```swift
 drop.get("template") { request in
-<<<<<<< HEAD
-	return try drop.view.make("index.template", [
-=======
-	return try drop.view("index", [
->>>>>>> 22314737
+	return try drop.view.make("welcome", [
 		"message": "Hello, world!"
 	])
 }
@@ -42,15 +38,7 @@
 
 ## View Renderer
 
-Any class that conforms to `ViewRenderer` can be set to render views with a given context.
-
-```swift
-class LeafRenderer: RenderDriver {
-    ...
-}
-
-View.renderers[".leaf"] = LeafRenderer()
-```
+Any class that conforms to `ViewRenderer` can be added to our droplet. `Droplet(view: LeafRenderer())``
 
 ## Available Renderers
 
