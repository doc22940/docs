--- conflicted
+++ resolved
@@ -4,11 +4,7 @@
     
     <url>
      <loc>/</loc>
-<<<<<<< HEAD
-     <lastmod>2017-10-18</lastmod>
-=======
-     <lastmod>2017-11-15</lastmod>
->>>>>>> 1b536133
+     <lastmod>2017-11-15</lastmod>
      <changefreq>daily</changefreq>
     </url>
     
@@ -17,61 +13,37 @@
         
     <url>
      <loc>/getting-started/install-on-macos/</loc>
-<<<<<<< HEAD
-     <lastmod>2017-10-18</lastmod>
-=======
-     <lastmod>2017-11-15</lastmod>
->>>>>>> 1b536133
+     <lastmod>2017-11-15</lastmod>
      <changefreq>daily</changefreq>
     </url>
         
     <url>
      <loc>/getting-started/install-on-ubuntu/</loc>
-<<<<<<< HEAD
-     <lastmod>2017-10-18</lastmod>
-=======
-     <lastmod>2017-11-15</lastmod>
->>>>>>> 1b536133
+     <lastmod>2017-11-15</lastmod>
      <changefreq>daily</changefreq>
     </url>
         
     <url>
      <loc>/getting-started/toolbox/</loc>
-<<<<<<< HEAD
-     <lastmod>2017-10-18</lastmod>
-=======
-     <lastmod>2017-11-15</lastmod>
->>>>>>> 1b536133
+     <lastmod>2017-11-15</lastmod>
      <changefreq>daily</changefreq>
     </url>
         
     <url>
      <loc>/getting-started/hello-world/</loc>
-<<<<<<< HEAD
-     <lastmod>2017-10-18</lastmod>
-=======
-     <lastmod>2017-11-15</lastmod>
->>>>>>> 1b536133
+     <lastmod>2017-11-15</lastmod>
      <changefreq>daily</changefreq>
     </url>
         
     <url>
      <loc>/getting-started/manual/</loc>
-<<<<<<< HEAD
-     <lastmod>2017-10-18</lastmod>
-=======
-     <lastmod>2017-11-15</lastmod>
->>>>>>> 1b536133
+     <lastmod>2017-11-15</lastmod>
      <changefreq>daily</changefreq>
     </url>
         
     <url>
      <loc>/getting-started/xcode/</loc>
-<<<<<<< HEAD
-     <lastmod>2017-10-18</lastmod>
-=======
-     <lastmod>2017-11-15</lastmod>
->>>>>>> 1b536133
+     <lastmod>2017-11-15</lastmod>
      <changefreq>daily</changefreq>
     </url>
         
@@ -81,81 +53,49 @@
         
     <url>
      <loc>/vapor/folder-structure/</loc>
-<<<<<<< HEAD
-     <lastmod>2017-10-18</lastmod>
-=======
-     <lastmod>2017-11-15</lastmod>
->>>>>>> 1b536133
+     <lastmod>2017-11-15</lastmod>
      <changefreq>daily</changefreq>
     </url>
         
     <url>
      <loc>/vapor/droplet/</loc>
-<<<<<<< HEAD
-     <lastmod>2017-10-18</lastmod>
-=======
-     <lastmod>2017-11-15</lastmod>
->>>>>>> 1b536133
+     <lastmod>2017-11-15</lastmod>
      <changefreq>daily</changefreq>
     </url>
         
     <url>
      <loc>/vapor/views/</loc>
-<<<<<<< HEAD
-     <lastmod>2017-10-18</lastmod>
-=======
-     <lastmod>2017-11-15</lastmod>
->>>>>>> 1b536133
+     <lastmod>2017-11-15</lastmod>
      <changefreq>daily</changefreq>
     </url>
         
     <url>
      <loc>/vapor/controllers/</loc>
-<<<<<<< HEAD
-     <lastmod>2017-10-18</lastmod>
-=======
-     <lastmod>2017-11-15</lastmod>
->>>>>>> 1b536133
+     <lastmod>2017-11-15</lastmod>
      <changefreq>daily</changefreq>
     </url>
         
     <url>
      <loc>/vapor/provider/</loc>
-<<<<<<< HEAD
-     <lastmod>2017-10-18</lastmod>
-=======
-     <lastmod>2017-11-15</lastmod>
->>>>>>> 1b536133
+     <lastmod>2017-11-15</lastmod>
      <changefreq>daily</changefreq>
     </url>
         
     <url>
      <loc>/vapor/hash/</loc>
-<<<<<<< HEAD
-     <lastmod>2017-10-18</lastmod>
-=======
-     <lastmod>2017-11-15</lastmod>
->>>>>>> 1b536133
+     <lastmod>2017-11-15</lastmod>
      <changefreq>daily</changefreq>
     </url>
         
     <url>
      <loc>/vapor/log/</loc>
-<<<<<<< HEAD
-     <lastmod>2017-10-18</lastmod>
-=======
-     <lastmod>2017-11-15</lastmod>
->>>>>>> 1b536133
+     <lastmod>2017-11-15</lastmod>
      <changefreq>daily</changefreq>
     </url>
         
     <url>
      <loc>/vapor/commands/</loc>
-<<<<<<< HEAD
-     <lastmod>2017-10-18</lastmod>
-=======
-     <lastmod>2017-11-15</lastmod>
->>>>>>> 1b536133
+     <lastmod>2017-11-15</lastmod>
      <changefreq>daily</changefreq>
     </url>
         
@@ -165,11 +105,7 @@
         
     <url>
      <loc>/configs/config/</loc>
-<<<<<<< HEAD
-     <lastmod>2017-10-18</lastmod>
-=======
-     <lastmod>2017-11-15</lastmod>
->>>>>>> 1b536133
+     <lastmod>2017-11-15</lastmod>
      <changefreq>daily</changefreq>
     </url>
         
@@ -179,21 +115,13 @@
         
     <url>
      <loc>/json/package/</loc>
-<<<<<<< HEAD
-     <lastmod>2017-10-18</lastmod>
-=======
-     <lastmod>2017-11-15</lastmod>
->>>>>>> 1b536133
+     <lastmod>2017-11-15</lastmod>
      <changefreq>daily</changefreq>
     </url>
         
     <url>
      <loc>/json/overview/</loc>
-<<<<<<< HEAD
-     <lastmod>2017-10-18</lastmod>
-=======
-     <lastmod>2017-11-15</lastmod>
->>>>>>> 1b536133
+     <lastmod>2017-11-15</lastmod>
      <changefreq>daily</changefreq>
     </url>
         
@@ -203,51 +131,31 @@
         
     <url>
      <loc>/routing/package/</loc>
-<<<<<<< HEAD
-     <lastmod>2017-10-18</lastmod>
-=======
-     <lastmod>2017-11-15</lastmod>
->>>>>>> 1b536133
+     <lastmod>2017-11-15</lastmod>
      <changefreq>daily</changefreq>
     </url>
         
     <url>
      <loc>/routing/overview/</loc>
-<<<<<<< HEAD
-     <lastmod>2017-10-18</lastmod>
-=======
-     <lastmod>2017-11-15</lastmod>
->>>>>>> 1b536133
+     <lastmod>2017-11-15</lastmod>
      <changefreq>daily</changefreq>
     </url>
         
     <url>
      <loc>/routing/parameters/</loc>
-<<<<<<< HEAD
-     <lastmod>2017-10-18</lastmod>
-=======
-     <lastmod>2017-11-15</lastmod>
->>>>>>> 1b536133
+     <lastmod>2017-11-15</lastmod>
      <changefreq>daily</changefreq>
     </url>
         
     <url>
      <loc>/routing/group/</loc>
-<<<<<<< HEAD
-     <lastmod>2017-10-18</lastmod>
-=======
-     <lastmod>2017-11-15</lastmod>
->>>>>>> 1b536133
+     <lastmod>2017-11-15</lastmod>
      <changefreq>daily</changefreq>
     </url>
         
     <url>
      <loc>/routing/collection/</loc>
-<<<<<<< HEAD
-     <lastmod>2017-10-18</lastmod>
-=======
-     <lastmod>2017-11-15</lastmod>
->>>>>>> 1b536133
+     <lastmod>2017-11-15</lastmod>
      <changefreq>daily</changefreq>
     </url>
         
@@ -257,61 +165,37 @@
         
     <url>
      <loc>/fluent/package/</loc>
-<<<<<<< HEAD
-     <lastmod>2017-10-18</lastmod>
-=======
-     <lastmod>2017-11-15</lastmod>
->>>>>>> 1b536133
+     <lastmod>2017-11-15</lastmod>
      <changefreq>daily</changefreq>
     </url>
         
     <url>
      <loc>/fluent/getting-started/</loc>
-<<<<<<< HEAD
-     <lastmod>2017-10-18</lastmod>
-=======
-     <lastmod>2017-11-15</lastmod>
->>>>>>> 1b536133
+     <lastmod>2017-11-15</lastmod>
      <changefreq>daily</changefreq>
     </url>
         
     <url>
      <loc>/fluent/model/</loc>
-<<<<<<< HEAD
-     <lastmod>2017-10-18</lastmod>
-=======
-     <lastmod>2017-11-15</lastmod>
->>>>>>> 1b536133
+     <lastmod>2017-11-15</lastmod>
      <changefreq>daily</changefreq>
     </url>
         
     <url>
      <loc>/fluent/database/</loc>
-<<<<<<< HEAD
-     <lastmod>2017-10-18</lastmod>
-=======
-     <lastmod>2017-11-15</lastmod>
->>>>>>> 1b536133
+     <lastmod>2017-11-15</lastmod>
      <changefreq>daily</changefreq>
     </url>
         
     <url>
      <loc>/fluent/query/</loc>
-<<<<<<< HEAD
-     <lastmod>2017-10-18</lastmod>
-=======
-     <lastmod>2017-11-15</lastmod>
->>>>>>> 1b536133
+     <lastmod>2017-11-15</lastmod>
      <changefreq>daily</changefreq>
     </url>
         
     <url>
      <loc>/fluent/relations/</loc>
-<<<<<<< HEAD
-     <lastmod>2017-10-18</lastmod>
-=======
-     <lastmod>2017-11-15</lastmod>
->>>>>>> 1b536133
+     <lastmod>2017-11-15</lastmod>
      <changefreq>daily</changefreq>
     </url>
         
@@ -321,21 +205,13 @@
         
     <url>
      <loc>/cache/package/</loc>
-<<<<<<< HEAD
-     <lastmod>2017-10-18</lastmod>
-=======
-     <lastmod>2017-11-15</lastmod>
->>>>>>> 1b536133
+     <lastmod>2017-11-15</lastmod>
      <changefreq>daily</changefreq>
     </url>
         
     <url>
      <loc>/cache/overview/</loc>
-<<<<<<< HEAD
-     <lastmod>2017-10-18</lastmod>
-=======
-     <lastmod>2017-11-15</lastmod>
->>>>>>> 1b536133
+     <lastmod>2017-11-15</lastmod>
      <changefreq>daily</changefreq>
     </url>
         
@@ -345,31 +221,19 @@
         
     <url>
      <loc>/mysql/package/</loc>
-<<<<<<< HEAD
-     <lastmod>2017-10-18</lastmod>
-=======
-     <lastmod>2017-11-15</lastmod>
->>>>>>> 1b536133
+     <lastmod>2017-11-15</lastmod>
      <changefreq>daily</changefreq>
     </url>
         
     <url>
      <loc>/mysql/provider/</loc>
-<<<<<<< HEAD
-     <lastmod>2017-10-18</lastmod>
-=======
-     <lastmod>2017-11-15</lastmod>
->>>>>>> 1b536133
+     <lastmod>2017-11-15</lastmod>
      <changefreq>daily</changefreq>
     </url>
         
     <url>
      <loc>/mysql/driver/</loc>
-<<<<<<< HEAD
-     <lastmod>2017-10-18</lastmod>
-=======
-     <lastmod>2017-11-15</lastmod>
->>>>>>> 1b536133
+     <lastmod>2017-11-15</lastmod>
      <changefreq>daily</changefreq>
     </url>
         
@@ -379,21 +243,13 @@
         
     <url>
      <loc>/redis/package/</loc>
-<<<<<<< HEAD
-     <lastmod>2017-10-18</lastmod>
-=======
-     <lastmod>2017-11-15</lastmod>
->>>>>>> 1b536133
+     <lastmod>2017-11-15</lastmod>
      <changefreq>daily</changefreq>
     </url>
         
     <url>
      <loc>/redis/provider/</loc>
-<<<<<<< HEAD
-     <lastmod>2017-10-18</lastmod>
-=======
-     <lastmod>2017-11-15</lastmod>
->>>>>>> 1b536133
+     <lastmod>2017-11-15</lastmod>
      <changefreq>daily</changefreq>
     </url>
         
@@ -403,71 +259,43 @@
         
     <url>
      <loc>/auth/package/</loc>
-<<<<<<< HEAD
-     <lastmod>2017-10-18</lastmod>
-=======
-     <lastmod>2017-11-15</lastmod>
->>>>>>> 1b536133
+     <lastmod>2017-11-15</lastmod>
      <changefreq>daily</changefreq>
     </url>
         
     <url>
      <loc>/auth/provider/</loc>
-<<<<<<< HEAD
-     <lastmod>2017-10-18</lastmod>
-=======
-     <lastmod>2017-11-15</lastmod>
->>>>>>> 1b536133
+     <lastmod>2017-11-15</lastmod>
      <changefreq>daily</changefreq>
     </url>
         
     <url>
      <loc>/auth/getting-started/</loc>
-<<<<<<< HEAD
-     <lastmod>2017-10-18</lastmod>
-=======
-     <lastmod>2017-11-15</lastmod>
->>>>>>> 1b536133
+     <lastmod>2017-11-15</lastmod>
      <changefreq>daily</changefreq>
     </url>
         
     <url>
      <loc>/auth/helper/</loc>
-<<<<<<< HEAD
-     <lastmod>2017-10-18</lastmod>
-=======
-     <lastmod>2017-11-15</lastmod>
->>>>>>> 1b536133
+     <lastmod>2017-11-15</lastmod>
      <changefreq>daily</changefreq>
     </url>
         
     <url>
      <loc>/auth/password/</loc>
-<<<<<<< HEAD
-     <lastmod>2017-10-18</lastmod>
-=======
-     <lastmod>2017-11-15</lastmod>
->>>>>>> 1b536133
+     <lastmod>2017-11-15</lastmod>
      <changefreq>daily</changefreq>
     </url>
         
     <url>
      <loc>/auth/persist/</loc>
-<<<<<<< HEAD
-     <lastmod>2017-10-18</lastmod>
-=======
-     <lastmod>2017-11-15</lastmod>
->>>>>>> 1b536133
+     <lastmod>2017-11-15</lastmod>
      <changefreq>daily</changefreq>
     </url>
         
     <url>
      <loc>/auth/redirect-middleware/</loc>
-<<<<<<< HEAD
-     <lastmod>2017-10-18</lastmod>
-=======
-     <lastmod>2017-11-15</lastmod>
->>>>>>> 1b536133
+     <lastmod>2017-11-15</lastmod>
      <changefreq>daily</changefreq>
     </url>
         
@@ -477,21 +305,13 @@
         
     <url>
      <loc>/jwt/package/</loc>
-<<<<<<< HEAD
-     <lastmod>2017-10-18</lastmod>
-=======
-     <lastmod>2017-11-15</lastmod>
->>>>>>> 1b536133
+     <lastmod>2017-11-15</lastmod>
      <changefreq>daily</changefreq>
     </url>
         
     <url>
      <loc>/jwt/overview/</loc>
-<<<<<<< HEAD
-     <lastmod>2017-10-18</lastmod>
-=======
-     <lastmod>2017-11-15</lastmod>
->>>>>>> 1b536133
+     <lastmod>2017-11-15</lastmod>
      <changefreq>daily</changefreq>
     </url>
         
@@ -501,21 +321,13 @@
         
     <url>
      <loc>/sessions/package/</loc>
-<<<<<<< HEAD
-     <lastmod>2017-10-18</lastmod>
-=======
-     <lastmod>2017-11-15</lastmod>
->>>>>>> 1b536133
+     <lastmod>2017-11-15</lastmod>
      <changefreq>daily</changefreq>
     </url>
         
     <url>
      <loc>/sessions/sessions/</loc>
-<<<<<<< HEAD
-     <lastmod>2017-10-18</lastmod>
-=======
-     <lastmod>2017-11-15</lastmod>
->>>>>>> 1b536133
+     <lastmod>2017-11-15</lastmod>
      <changefreq>daily</changefreq>
     </url>
         
@@ -525,101 +337,61 @@
         
     <url>
      <loc>/http/package/</loc>
-<<<<<<< HEAD
-     <lastmod>2017-10-18</lastmod>
-=======
-     <lastmod>2017-11-15</lastmod>
->>>>>>> 1b536133
+     <lastmod>2017-11-15</lastmod>
      <changefreq>daily</changefreq>
     </url>
         
     <url>
      <loc>/http/request/</loc>
-<<<<<<< HEAD
-     <lastmod>2017-10-18</lastmod>
-=======
-     <lastmod>2017-11-15</lastmod>
->>>>>>> 1b536133
+     <lastmod>2017-11-15</lastmod>
      <changefreq>daily</changefreq>
     </url>
         
     <url>
      <loc>/http/response/</loc>
-<<<<<<< HEAD
-     <lastmod>2017-10-18</lastmod>
-=======
-     <lastmod>2017-11-15</lastmod>
->>>>>>> 1b536133
+     <lastmod>2017-11-15</lastmod>
      <changefreq>daily</changefreq>
     </url>
         
     <url>
      <loc>/http/middleware/</loc>
-<<<<<<< HEAD
-     <lastmod>2017-10-18</lastmod>
-=======
-     <lastmod>2017-11-15</lastmod>
->>>>>>> 1b536133
+     <lastmod>2017-11-15</lastmod>
      <changefreq>daily</changefreq>
     </url>
         
     <url>
      <loc>/http/body/</loc>
-<<<<<<< HEAD
-     <lastmod>2017-10-18</lastmod>
-=======
-     <lastmod>2017-11-15</lastmod>
->>>>>>> 1b536133
+     <lastmod>2017-11-15</lastmod>
      <changefreq>daily</changefreq>
     </url>
         
     <url>
      <loc>/http/response-representable/</loc>
-<<<<<<< HEAD
-     <lastmod>2017-10-18</lastmod>
-=======
-     <lastmod>2017-11-15</lastmod>
->>>>>>> 1b536133
+     <lastmod>2017-11-15</lastmod>
      <changefreq>daily</changefreq>
     </url>
         
     <url>
      <loc>/http/responder/</loc>
-<<<<<<< HEAD
-     <lastmod>2017-10-18</lastmod>
-=======
-     <lastmod>2017-11-15</lastmod>
->>>>>>> 1b536133
+     <lastmod>2017-11-15</lastmod>
      <changefreq>daily</changefreq>
     </url>
         
     <url>
      <loc>/http/client/</loc>
-<<<<<<< HEAD
-     <lastmod>2017-10-18</lastmod>
-=======
-     <lastmod>2017-11-15</lastmod>
->>>>>>> 1b536133
+     <lastmod>2017-11-15</lastmod>
      <changefreq>daily</changefreq>
     </url>
         
     <url>
      <loc>/http/server/</loc>
-<<<<<<< HEAD
-     <lastmod>2017-10-18</lastmod>
-=======
-     <lastmod>2017-11-15</lastmod>
->>>>>>> 1b536133
+     <lastmod>2017-11-15</lastmod>
      <changefreq>daily</changefreq>
     </url>
         
     <url>
      <loc>/http/cors/</loc>
-<<<<<<< HEAD
-     <lastmod>2017-10-18</lastmod>
-=======
-     <lastmod>2017-11-15</lastmod>
->>>>>>> 1b536133
+     <lastmod>2017-11-15</lastmod>
      <changefreq>daily</changefreq>
     </url>
         
@@ -629,31 +401,19 @@
         
     <url>
      <loc>/leaf/package/</loc>
-<<<<<<< HEAD
-     <lastmod>2017-10-18</lastmod>
-=======
-     <lastmod>2017-11-15</lastmod>
->>>>>>> 1b536133
+     <lastmod>2017-11-15</lastmod>
      <changefreq>daily</changefreq>
     </url>
         
     <url>
      <loc>/leaf/provider/</loc>
-<<<<<<< HEAD
-     <lastmod>2017-10-18</lastmod>
-=======
-     <lastmod>2017-11-15</lastmod>
->>>>>>> 1b536133
+     <lastmod>2017-11-15</lastmod>
      <changefreq>daily</changefreq>
     </url>
         
     <url>
      <loc>/leaf/leaf/</loc>
-<<<<<<< HEAD
-     <lastmod>2017-10-18</lastmod>
-=======
-     <lastmod>2017-11-15</lastmod>
->>>>>>> 1b536133
+     <lastmod>2017-11-15</lastmod>
      <changefreq>daily</changefreq>
     </url>
         
@@ -663,21 +423,13 @@
         
     <url>
      <loc>/validation/package/</loc>
-<<<<<<< HEAD
-     <lastmod>2017-10-18</lastmod>
-=======
-     <lastmod>2017-11-15</lastmod>
->>>>>>> 1b536133
+     <lastmod>2017-11-15</lastmod>
      <changefreq>daily</changefreq>
     </url>
         
     <url>
      <loc>/validation/overview/</loc>
-<<<<<<< HEAD
-     <lastmod>2017-10-18</lastmod>
-=======
-     <lastmod>2017-11-15</lastmod>
->>>>>>> 1b536133
+     <lastmod>2017-11-15</lastmod>
      <changefreq>daily</changefreq>
     </url>
         
@@ -687,21 +439,13 @@
         
     <url>
      <loc>/node/package/</loc>
-<<<<<<< HEAD
-     <lastmod>2017-10-18</lastmod>
-=======
-     <lastmod>2017-11-15</lastmod>
->>>>>>> 1b536133
+     <lastmod>2017-11-15</lastmod>
      <changefreq>daily</changefreq>
     </url>
         
     <url>
      <loc>/node/getting-started/</loc>
-<<<<<<< HEAD
-     <lastmod>2017-10-18</lastmod>
-=======
-     <lastmod>2017-11-15</lastmod>
->>>>>>> 1b536133
+     <lastmod>2017-11-15</lastmod>
      <changefreq>daily</changefreq>
     </url>
         
@@ -711,21 +455,13 @@
         
     <url>
      <loc>/core/package/</loc>
-<<<<<<< HEAD
-     <lastmod>2017-10-18</lastmod>
-=======
-     <lastmod>2017-11-15</lastmod>
->>>>>>> 1b536133
+     <lastmod>2017-11-15</lastmod>
      <changefreq>daily</changefreq>
     </url>
         
     <url>
      <loc>/core/overview/</loc>
-<<<<<<< HEAD
-     <lastmod>2017-10-18</lastmod>
-=======
-     <lastmod>2017-11-15</lastmod>
->>>>>>> 1b536133
+     <lastmod>2017-11-15</lastmod>
      <changefreq>daily</changefreq>
     </url>
         
@@ -735,21 +471,13 @@
         
     <url>
      <loc>/bits/package/</loc>
-<<<<<<< HEAD
-     <lastmod>2017-10-18</lastmod>
-=======
-     <lastmod>2017-11-15</lastmod>
->>>>>>> 1b536133
+     <lastmod>2017-11-15</lastmod>
      <changefreq>daily</changefreq>
     </url>
         
     <url>
      <loc>/bits/overview/</loc>
-<<<<<<< HEAD
-     <lastmod>2017-10-18</lastmod>
-=======
-     <lastmod>2017-11-15</lastmod>
->>>>>>> 1b536133
+     <lastmod>2017-11-15</lastmod>
      <changefreq>daily</changefreq>
     </url>
         
@@ -759,21 +487,13 @@
         
     <url>
      <loc>/debugging/package/</loc>
-<<<<<<< HEAD
-     <lastmod>2017-10-18</lastmod>
-=======
-     <lastmod>2017-11-15</lastmod>
->>>>>>> 1b536133
+     <lastmod>2017-11-15</lastmod>
      <changefreq>daily</changefreq>
     </url>
         
     <url>
      <loc>/debugging/overview/</loc>
-<<<<<<< HEAD
-     <lastmod>2017-10-18</lastmod>
-=======
-     <lastmod>2017-11-15</lastmod>
->>>>>>> 1b536133
+     <lastmod>2017-11-15</lastmod>
      <changefreq>daily</changefreq>
     </url>
         
@@ -783,37 +503,25 @@
         
     <url>
      <loc>/deploy/cloud/</loc>
-     <lastmod>2017-10-18</lastmod>
+     <lastmod>2017-11-15</lastmod>
      <changefreq>daily</changefreq>
     </url>
         
     <url>
      <loc>/deploy/nginx/</loc>
-<<<<<<< HEAD
-     <lastmod>2017-10-18</lastmod>
-=======
-     <lastmod>2017-11-15</lastmod>
->>>>>>> 1b536133
+     <lastmod>2017-11-15</lastmod>
      <changefreq>daily</changefreq>
     </url>
         
     <url>
      <loc>/deploy/apache2/</loc>
-<<<<<<< HEAD
-     <lastmod>2017-10-18</lastmod>
-=======
-     <lastmod>2017-11-15</lastmod>
->>>>>>> 1b536133
+     <lastmod>2017-11-15</lastmod>
      <changefreq>daily</changefreq>
     </url>
         
     <url>
      <loc>/deploy/supervisor/</loc>
-<<<<<<< HEAD
-     <lastmod>2017-10-18</lastmod>
-=======
-     <lastmod>2017-11-15</lastmod>
->>>>>>> 1b536133
+     <lastmod>2017-11-15</lastmod>
      <changefreq>daily</changefreq>
     </url>
         
@@ -823,19 +531,12 @@
         
     <url>
      <loc>/version/1_5/</loc>
-<<<<<<< HEAD
-     <lastmod>2017-10-18</lastmod>
-=======
-     <lastmod>2017-11-15</lastmod>
->>>>>>> 1b536133
+     <lastmod>2017-11-15</lastmod>
      <changefreq>daily</changefreq>
     </url>
         
     <url>
      <loc>/version/2_0/</loc>
-<<<<<<< HEAD
-     <lastmod>2017-10-18</lastmod>
-=======
      <lastmod>2017-11-15</lastmod>
      <changefreq>daily</changefreq>
     </url>
@@ -843,17 +544,12 @@
     <url>
      <loc>/version/3_0/</loc>
      <lastmod>2017-11-15</lastmod>
->>>>>>> 1b536133
      <changefreq>daily</changefreq>
     </url>
         
     <url>
      <loc>/version/support/</loc>
-<<<<<<< HEAD
-     <lastmod>2017-10-18</lastmod>
-=======
-     <lastmod>2017-11-15</lastmod>
->>>>>>> 1b536133
+     <lastmod>2017-11-15</lastmod>
      <changefreq>daily</changefreq>
     </url>
         
